--- conflicted
+++ resolved
@@ -400,21 +400,13 @@
             return
         neighbors = similar_moments(self.memory.moments[:-1], curr_vec, top_n=5)
         preds = []
-<<<<<<< HEAD
         dts = []
-=======
-        deltas = []
->>>>>>> 210371d3
         for m in neighbors:
             try:
                 idx = self.memory.moments.index(m)
                 next_m = self.memory.moments[idx+1]
                 preds.append(next_m.vector)
-<<<<<<< HEAD
                 dts.append(next_m.time - m.time)
-=======
-                deltas.append(next_m.time - m.time)
->>>>>>> 210371d3
             except (ValueError, IndexError):
                 continue
         if preds:
@@ -423,7 +415,6 @@
                 self.memory.moments,
                 key=lambda mm: np.linalg.norm(mm.vector - self.predicted_vec)
             )
-<<<<<<< HEAD
             dt = float(np.mean(dts)) if dts else 0.5
             pred_time = time.time() + max(0.1, dt)
             self.pending_diffs.append({
@@ -431,9 +422,6 @@
                 'frame': self.predicted_moment.expression.copy()
             })
             self.pending_diffs.sort(key=lambda x: x['time'])
-=======
-            self.predicted_delta = float(np.mean(deltas)) if deltas else None
->>>>>>> 210371d3
         else:
             self.predicted_vec = None
             self.predicted_moment = None
