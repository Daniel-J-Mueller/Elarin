--- conflicted
+++ resolved
@@ -436,9 +436,6 @@
 
         now = time.time()
 
-<<<<<<< HEAD
-
-=======
         # If dream mode is active, play through the dream playlist
         if self.dreaming:
             if self._dream_buffer is None:
@@ -469,7 +466,6 @@
                 dt = max(0.5, (next_m.time - now)) if next_m.time > now else 0.5
                 self._dream_duration = dt
             return frame
->>>>>>> 426bcd8b
 
         # throttle imagination updates to ~2 Hz
         if now - self._imagination_last < 0.5:
