--- conflicted
+++ resolved
@@ -11,12 +11,8 @@
 import random
 import sys
 import json
-<<<<<<< HEAD
 import heapq
-from dataclasses import dataclass
-=======
 from dataclasses import dataclass, field
->>>>>>> 776af724
 
 FRAME_WIDTH, FRAME_HEIGHT = 640, 480
 AUDIO_SAMPLE_DURATION = 0.1
@@ -494,8 +490,6 @@
                 try:
                     with open(path, 'rb') as f:
                         obj = pickle.load(f)
-<<<<<<< HEAD
-=======
                         if not hasattr(obj, 'center'):
                             x, y, w, h = obj.bbox
                             obj.center = (x + w/2.0, y + h/2.0)
@@ -505,7 +499,6 @@
                             obj.group_id = obj.id
                         if not hasattr(obj, 'merge_scores'):
                             obj.merge_scores = {}
->>>>>>> 776af724
                         objs.append(obj)
                 except Exception as e:
                     print('[Obj-Memory-Load-Error]', e)
@@ -704,11 +697,9 @@
             y = max(0, min(FRAME_HEIGHT-1, y))
             w = max(1, min(FRAME_WIDTH - x, w))
             h = max(1, min(FRAME_HEIGHT - y, h))
-<<<<<<< HEAD
             overlay = cv2.resize(obj.image, (w,h))
             roi = img[y:y+h, x:x+w]
             img[y:y+h, x:x+w] = cv2.addWeighted(roi, 0.5, overlay, 0.5, 0)
-=======
             clarity = min(1.0, obj.count / 10.0) * min(1.0, obj.motion / 2.0 + 0.1)
             if clarity > 0.5:
                 overlay = cv2.resize(obj.image, (w, h), interpolation=cv2.INTER_CUBIC)
@@ -723,7 +714,6 @@
             img[y:y+h, x:x+w] = cv2.addWeighted(roi, 0.5, overlay, 0.5, 0)
             if self.debug_objects:
                 cv2.rectangle(img, (x, y), (x+w, y+h), (255, 0, 0), 1)
->>>>>>> 776af724
         self._imagination_frame = img
         return self._imagination_frame
 
@@ -887,8 +877,6 @@
                     m.expression = blended
         return overlay
 
-<<<<<<< HEAD
-=======
     def _merge_objects(self, a, b):
         x1, y1, w1, h1 = a.bbox
         x2, y2, w2, h2 = b.bbox
@@ -911,32 +899,27 @@
         for obj in self.object_memories:
             obj.merge_scores.pop(b.id, None)
 
->>>>>>> 776af724
     def _update_objects(self, p):
         motion = p['motion']
         _, mask = cv2.threshold(motion, 30, 255, cv2.THRESH_BINARY)
         mask = cv2.morphologyEx(mask, cv2.MORPH_OPEN, np.ones((5,5), np.uint8))
         contours, _ = cv2.findContours(mask, cv2.RETR_EXTERNAL, cv2.CHAIN_APPROX_SIMPLE)
-<<<<<<< HEAD
         for cnt in contours:
             if cv2.contourArea(cnt) < 800:
                 continue
             x,y,w,h = cv2.boundingRect(cnt)
-=======
 
         detections = []
         for cnt in contours:
             if cv2.contourArea(cnt) < 800:
                 continue
             x, y, w, h = cv2.boundingRect(cnt)
->>>>>>> 776af724
             obj_img = p['video'][y:y+h, x:x+w]
             if obj_img.size == 0:
                 continue
             hsv = cv2.cvtColor(obj_img, cv2.COLOR_BGR2HSV)
             hist = cv2.calcHist([hsv], [0,1], None, [8,8], [0,180,0,256])
             cv2.normalize(hist, hist)
-<<<<<<< HEAD
             hist = hist.flatten()
             match = None
             best = 1.0
@@ -957,7 +940,6 @@
                 self.object_memories.append(mem)
 
     def _render(self, percept, frame, predicted):
-=======
             detections.append({'bbox': (x,y,w,h), 'hist': hist.flatten(), 'img': obj_img})
 
         for det in detections:
@@ -1056,7 +1038,6 @@
                     return  # restart after merge to avoid index errors
 
     def _render(self, frame, predicted):
->>>>>>> 776af724
         # Update prediction history and compute immediate diff panel
         self._consume_prediction_diffs(frame)
         diff_panel_raw = cv2.absdiff(frame, predicted)
