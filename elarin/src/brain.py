"""Simple integration demo linking sensors, DMN and motor cortex."""

from PIL import Image
import torch
import time
import cv2
import numpy as np
from pathlib import Path
from transformers import WhisperProcessor, WhisperForConditionalGeneration

from .sensors.retina import Retina
from .occipital_lobe import OccipitalLobe
from .language_areas.wernickes_area import WernickesArea
from .language_areas.augmenter import LanguageAugmenter
from .insular_cortex import InsularCortex
from .default_mode_network import DefaultModeNetwork
from .motor_cortex import MotorCortex
from .hypothalamus_pituitary_axis import HypothalamusPituitaryAxis
from .insular_cortex import InsularCortex
from .hippocampus import Hippocampus
from .semantic_flow import SemanticFlow
from .thalamus import Thalamus
from .trainer import Trainer
from .temporal_lobe import TemporalLobe
from .utils.config import load_config
from .utils.logger import get_logger
from .viewer import Viewer
from .utils.camera import Camera
from .utils.audio_buffer import AudioBuffer


def main() -> None:
    cfg = load_config("configs/default.yaml")
    devices = cfg["devices"]
    models = cfg["models"]
    persist_dir = Path(cfg.get("persistent_dir", "persistent"))
    settings = cfg.get("settings", {})
    loop_interval = float(settings.get("loop_interval", 0.05))
    audio_duration = float(settings.get("audio_duration", 1.0))
    debug_no_video = bool(settings.get("debug_no_video", False))
    hippocampus_capacity = int(settings.get("hippocampus_capacity", 1000))
    motor_candidates = int(settings.get("motor_candidates", 1))

    if not persist_dir.is_absolute():
        from .utils.config import BASE_DIR
        persist_dir = BASE_DIR / persist_dir

    logger = get_logger("brain")

    retina = Retina(models["clip"], device=devices["retina"])
    occipital = OccipitalLobe(device=devices["occipital_lobe"])

    wernicke = WernickesArea(
        models["gpt2"],
        device=devices["language_areas"],
        token_table_path=f"{persist_dir}/token_embeddings.npy",
    )

    dmn = DefaultModeNetwork(intero_dim=768, hidden_dim=2048, output_dim=768, num_layers=4).to(devices["dmn"])
    # Weight sensory inputs slightly higher than internal interoceptive signals
    dmn.set_modality_weights(vision=1.2, audio=1.2, intero=1.0)
    hippocampus = Hippocampus(
        dims={
            "vision": 128,
            "audio": 768,
            "intero": 768,
            "context": 768,
            "motor": 768,
        },
        capacity=hippocampus_capacity,
        persist_path=f"{persist_dir}/hippocampus.npy",
    )
    axis = HypothalamusPituitaryAxis()
    insular = InsularCortex().to(devices["dmn"])
    temporal = TemporalLobe()
    flow = SemanticFlow(len(wernicke.tokenizer), persist_path=f"{persist_dir}/semantic_flow.json")
    augmenter = LanguageAugmenter(
        device=devices["language_areas"],
        persist_path=f"{persist_dir}/angular_gyrus.pt",
    )
    insula = InsularCortex(device=devices["motor_cortex"])
    motor = MotorCortex(
        models["gpt2"],
        wernicke,
        device=devices["motor_cortex"],
        axis=axis,
        persist_path=f"{persist_dir}/motor.pt",
        num_candidates=motor_candidates,
    )

    thalamus = Thalamus()
    trainer = Trainer()

    logger.info("starting live loop; press Ctrl+C to stop")
    dmn_device = devices["dmn"]


    cam = None
    viewer = None
    if not debug_no_video:
        cam = Camera()
        viewer = Viewer(224, 224)
    asr_processor = WhisperProcessor.from_pretrained(models["whisper"])
    asr_model = WhisperForConditionalGeneration.from_pretrained(models["whisper"])
    asr_device = devices.get("cochlea", "cpu")
    asr_model.to(asr_device)
    asr_model.eval()
    audio_buf = AudioBuffer(samplerate=16000, channels=1, buffer_seconds=audio_duration * 2)

    try:
        while True:
            if not debug_no_video:
                frame_bgr = cam.read()
                if frame_bgr is None:
                    logger.warning("camera frame not captured")
                    img = Image.new("RGB", (224, 224), color="white")
                    frame_rgb = np.array(img)
                else:
                    frame_rgb = cv2.cvtColor(frame_bgr, cv2.COLOR_BGR2RGB)
                    img = Image.fromarray(frame_rgb).resize((224, 224))

                vision_emb = retina.encode([img]).to(devices["occipital_lobe"])
                vision_feat = occipital.process(vision_emb)
                thalamus.submit("vision", vision_feat)
            else:
                frame_rgb = np.zeros((224, 224, 3), dtype=np.uint8)
                vision_feat = torch.zeros(1, 128, device=devices["occipital_lobe"])

            audio_np = audio_buf.read(audio_duration)
            # Compute a simple RMS volume estimate and boost the gain for display
            audio_level = float(np.sqrt(np.mean(audio_np ** 2))) * 10.0
            inputs = asr_processor(audio_np, sampling_rate=16000, return_tensors="pt")
            input_features = inputs.input_features.to(asr_device)
            attention_mask = getattr(inputs, "attention_mask", None)
            if attention_mask is not None:
                attention_mask = attention_mask.to(asr_device)

            prompt_ids = asr_processor.get_decoder_prompt_ids(
                language="en", task="transcribe"
            )

            generation_args = {
                "forced_decoder_ids": prompt_ids,
                "max_new_tokens": 16,
            }
            if attention_mask is not None:
                generation_args["attention_mask"] = attention_mask

            predicted_ids = asr_model.generate(
                input_features,
                **generation_args,
            )
            spoken = asr_processor.batch_decode(predicted_ids, skip_special_tokens=True)[0].strip()
            if spoken:
                flow.observe(wernicke.tokenizer.encode(spoken))
                text_emb = wernicke.encode([spoken]).mean(dim=1)
            else:
                text_emb = torch.zeros(
                    1,
                    wernicke.model.config.n_embd,
                    device=wernicke.device,
                )
            user_emb = augmenter(text_emb)
            spec_emb = temporal.embedding(wernicke)
            spec_emb = augmenter(spec_emb)
            combined_audio = 0.5 * (user_emb + spec_emb)
            thalamus.submit("audio", combined_audio)

            vision = thalamus.relay("vision")
            if vision is None:
                vision = torch.zeros(1, 128, device=dmn_device)
            else:
                vision = vision.to(dmn_device)

            audio = thalamus.relay("audio")
            if audio is None:
                audio = torch.zeros(1, user_emb.size(-1), device=dmn_device)
            else:
                audio = audio.to(dmn_device)

            intero = thalamus.relay("intero")
            if intero is None:
                intero = torch.zeros(1, 768, device=dmn_device)
            else:
                intero = intero.to(dmn_device)

            context = dmn(vision, audio, intero)
            recalled = hippocampus.query(
                "context", context.squeeze(0).detach().cpu().numpy(), k=5
            )
            if recalled:
                if "context" in recalled:
                    recall_ctx = torch.tensor(recalled["context"], device=dmn_device).unsqueeze(0)
                    # Prioritize new sensory context over recalled thoughts
                    context = 0.7 * context + 0.3 * recall_ctx
                # Push other modalities back through the thalamus for replay
                for modality in ("vision", "audio", "intero", "motor"):
                    if modality in recalled:
<<<<<<< HEAD
                        tensor_val = torch.tensor(recalled[modality], device=dmn_device).unsqueeze(0)
                        if modality == "motor":
                            motor_intero = insular(tensor_val)
                            filtered = axis.filter_intero(motor_intero)
                            thalamus.submit("intero", filtered)
                        else:
                            thalamus.submit(modality, tensor_val)
=======
                        sample = torch.tensor(recalled[modality], device=dmn_device).unsqueeze(0)
                        if modality == "motor":
                            sample = insula(sample)
                            sample = axis.filter_intero(sample)
                            thalamus.submit("intero", sample)
                        else:
                            thalamus.submit(modality, sample)
>>>>>>> f9224e8c

            out_text, out_emb, cand_embs, best_idx, cand_texts = motor.act(context)
            flow.observe(wernicke.tokenizer.encode(out_text))
            temporal.add_speculation(cand_texts)
            temporal.consume(out_text)
            cand_aug = augmenter(cand_embs)
            out_aug = cand_aug[best_idx : best_idx + 1]
            motor.learn_from_feedback(vision_feat, user_emb, cand_aug, trainer)

            insula_emb = insula(out_aug)
            hippocampus.add_episode(
                {
                    "vision": vision.squeeze(0).detach().cpu().numpy(),
                    "audio": audio.squeeze(0).detach().cpu().numpy(),
                    "intero": intero.squeeze(0).detach().cpu().numpy(),
                    "context": context.squeeze(0).detach().cpu().numpy(),
                    "motor": insula_emb.squeeze(0).detach().cpu().numpy(),
                }
            )
<<<<<<< HEAD
            motor_intero = insular(out_aug)
            filtered = axis.filter_intero(motor_intero)
=======
            filtered = axis.filter_intero(insula_emb)
>>>>>>> f9224e8c
            thalamus.submit("intero", filtered)
            trainer.step([dmn.fusion, augmenter], context)
            # Align DMN output with the embeddings of the speculative tokens so
            # future contexts better predict likely next words. ``Trainer.align``
            # updates parameters to make ``actual`` closer to ``target``. Each
            # candidate embedding acts as a desired target while the DMN context
            # serves as the current prediction.
            for emb in cand_aug:
                # ``cand_aug`` has shape ``(num_candidates, seq_len, hidden)``.
                # Align each token separately to preserve detailed feedback.
                for tok in emb:
                    tok = tok.unsqueeze(0)
                    trainer.align(
                        [dmn.fusion, motor.area.model.transformer, augmenter],
                        tok,
                        context,
                    )

            hippocampus.decay()

            if viewer:
                viewer.update(frame_rgb, out_text, audio_level)
                taught = viewer.poll_text_input()
            else:
                taught = None
            if taught:
                flow.observe(wernicke.tokenizer.encode(taught))
                teach_emb = wernicke.encode([taught]).mean(dim=1)
                teach_emb = augmenter(teach_emb)
<<<<<<< HEAD
                hippocampus.add_episode({"motor": teach_emb.squeeze(0).detach().cpu().numpy()})
                motor_intero = insular(teach_emb)
                filtered = axis.filter_intero(motor_intero)
=======
                teach_insula = insula(teach_emb)
                hippocampus.add_episode({"motor": teach_insula.squeeze(0).detach().cpu().numpy()})
                filtered = axis.filter_intero(teach_insula)
>>>>>>> f9224e8c
                thalamus.submit("intero", filtered)
                trainer.step(
                    [dmn.fusion, motor.area.model.transformer, augmenter],
                    teach_emb,
                    lr_scale=2.0,
                )
            time.sleep(loop_interval)
    except KeyboardInterrupt:
        logger.info("demo interrupted")
    finally:
        if cam:
            cam.release()
        if viewer:
            viewer.close()
        audio_buf.close()
        hippocampus.save()
        motor.save()
        augmenter.save()
        flow.save()


if __name__ == "__main__":
    main()<|MERGE_RESOLUTION|>--- conflicted
+++ resolved
@@ -196,7 +196,6 @@
                 # Push other modalities back through the thalamus for replay
                 for modality in ("vision", "audio", "intero", "motor"):
                     if modality in recalled:
-<<<<<<< HEAD
                         tensor_val = torch.tensor(recalled[modality], device=dmn_device).unsqueeze(0)
                         if modality == "motor":
                             motor_intero = insular(tensor_val)
@@ -204,15 +203,6 @@
                             thalamus.submit("intero", filtered)
                         else:
                             thalamus.submit(modality, tensor_val)
-=======
-                        sample = torch.tensor(recalled[modality], device=dmn_device).unsqueeze(0)
-                        if modality == "motor":
-                            sample = insula(sample)
-                            sample = axis.filter_intero(sample)
-                            thalamus.submit("intero", sample)
-                        else:
-                            thalamus.submit(modality, sample)
->>>>>>> f9224e8c
 
             out_text, out_emb, cand_embs, best_idx, cand_texts = motor.act(context)
             flow.observe(wernicke.tokenizer.encode(out_text))
@@ -232,12 +222,8 @@
                     "motor": insula_emb.squeeze(0).detach().cpu().numpy(),
                 }
             )
-<<<<<<< HEAD
             motor_intero = insular(out_aug)
             filtered = axis.filter_intero(motor_intero)
-=======
-            filtered = axis.filter_intero(insula_emb)
->>>>>>> f9224e8c
             thalamus.submit("intero", filtered)
             trainer.step([dmn.fusion, augmenter], context)
             # Align DMN output with the embeddings of the speculative tokens so
@@ -267,15 +253,9 @@
                 flow.observe(wernicke.tokenizer.encode(taught))
                 teach_emb = wernicke.encode([taught]).mean(dim=1)
                 teach_emb = augmenter(teach_emb)
-<<<<<<< HEAD
                 hippocampus.add_episode({"motor": teach_emb.squeeze(0).detach().cpu().numpy()})
                 motor_intero = insular(teach_emb)
                 filtered = axis.filter_intero(motor_intero)
-=======
-                teach_insula = insula(teach_emb)
-                hippocampus.add_episode({"motor": teach_insula.squeeze(0).detach().cpu().numpy()})
-                filtered = axis.filter_intero(teach_insula)
->>>>>>> f9224e8c
                 thalamus.submit("intero", filtered)
                 trainer.step(
                     [dmn.fusion, motor.area.model.transformer, augmenter],
